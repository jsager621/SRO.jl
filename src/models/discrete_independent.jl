--- conflicted
+++ resolved
@@ -52,7 +52,6 @@
     return [1 - n for n in cdf(r)]
 end
 
-<<<<<<< HEAD
 # function fft_convolve(a::Vector{T}, b::Vector{T}; zero_atol::Float64=0.0001)::Vector{T} where {T<:AbstractFloat}
 #     n = length(a)
 #     m = length(b)
@@ -93,45 +92,21 @@
     end
     return c
 end
-=======
-function convolve(a::Vector{T}, b::Vector{T})::Vector{T} where {T<:AbstractFloat}
-    n = length(a)
-    m = length(b)
->>>>>>> 1be1119b
+
 
 function convolve(vs::Vector{Vector{T}})::Vector{T} where {T<:AbstractFloat}
     return reduce((x, y) -> convolve(x, y), vs)
 end
 
-<<<<<<< HEAD
-=======
-    raw_convolve = ifft(fft(a_pad) .* fft(b_pad))
-    reals = [real(x) for x in raw_convolve]
-    filtered = [x < 0 || x == Inf || isapprox(x, 0) ? T(0.0) : x for x in reals]
->>>>>>> 1be1119b
 
 # function fft_combine(a::DiscreteResource{T}, b::DiscreteResource{T})::DiscreteResource{T} where {T}
 #     f3 = convolve(a.p, b.p)
 
-<<<<<<< HEAD
 #     n = length(a)
 #     m = length(b)
 
 #     f1_pad = [a.p; zeros(m - 1)]
 #     f2_pad = [b.p; zeros(n - 1)]
-=======
-function convolve(vs::Vector{Vector{T}})::Vector{T} where {T<:AbstractFloat}
-    final_length = sum([length(x) for x in vs]) - length(vs) + 1
-    paddeds = Vector{Vector{T}}()
-    for v in vs
-        push!(paddeds, [v; zeros(T, final_length - length(v))])
-    end
-
-    ffts = [fft(x) for x in paddeds]
-    raw_convolve = ifft(reduce((x, y) -> x .* y, ffts))
-    reals = [real(x) for x in raw_convolve]
-    filtered = [x < 0 || x == Inf || isapprox(x, 0) ? T(0.0) : x for x in reals]
->>>>>>> 1be1119b
 
 #     c1_pad = [a.c; zeros(m - 1)]
 #     c2_pad = [b.c; zeros(n - 1)]
